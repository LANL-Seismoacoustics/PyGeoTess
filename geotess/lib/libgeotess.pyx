"""
This module exposes Cython GeoTess functionality from the pxd file into Python.

The class definitions here are Python-visible, and are simply wrappers that 
forward the Python-exposed methods directly down to their Cython-exposed C++
counterparts, which have been exposed in the imported pxd file.

This module is also responsible for converting between Python types and C++
types, which sometimes involves annoying tricks.  For simple numerical types,
this conversion can be done automatically in the calling signature of a "def"
method if types are declared.  Complex C++ class types, for example, can't be
in a Python-visible "def" method because Python objects can't be automatically
cast to C++ types.  For these cases, sneaky factory functions that can accept
the complex types must do the work.  Unfortunately, this means that any
constructor or method that accepts complex C++ can't be "directly" exposed to
Python.

Using both a pxd and a pyx file is done, partly, so that we can keep the
exposed C++ GeoTess functionality together in one namespace using "cimport",
such that we can name the classes exposed to Python the same as those in the
GeoTess C++.  This is sometimes confusing in error messages, however.

GeoTess functionality is intentionally a one-to-one translation into Python
here so that any modifications to the way models and grids are used can be
developed and tested in other pure-Python modules.  This makes it easier to try
different Pythonic approaches to working with the underlying GeoTess library.


## Current conversion conventions

* NumPy vectors are generally used instead of lists or vectors, such as for
  GeoTess unit vectors and profiles.

* If a C++ method accepts an empty array/vector argument to be filled by
  the method, I leave that out of the calling signature.  It is instead
  initialized inside the method and simply returned by it.


## Current headaches

* Deleting or garbage-collecting objects is dangerous.  Some objects are
  managed by other objects, so deleting them manually can crash the interpreter.
  I'm not sure how to fix this yet.
 
* There is very little/no type checking between Python arguments and when
  they're forwarded to the C++ methods.  This is dangerous.

## Original C++ documentation
https://sandialabs.github.io/GeoTessCPP/GeoTessCPP/doc/html/annotated.html

"""
# good page on calling signatures.  Doesn't yet know about typed memoryviews, though.
# https://medium.com/@yusuken/calling-c-functions-from-cython-references-pointers-and-arrays-e1ccb461b6d8
# good page on C++ and cython
# https://azhpushkin.me/posts/cython-cpp-intro
import os

# from cpython cimport array
# import array

import numpy as np
cimport numpy as np

np.import_array()

from cython.operator cimport dereference as deref
from cython.view cimport array as cvarray

from libc.string cimport memcpy
from libcpp.string cimport string
from libcpp.vector cimport vector
from libcpp.map cimport map as cmap
from libcpp.limits cimport numeric_limits
from libcpp.set cimport set


cimport geotess.lib.geotesscpp as clib

import geotess.lib as lib
import geotess.exc as exc

cdef class GeoTessGrid:
    """ Manages the geometry and topology of one or more multi-level triangular tessellations of a unit sphere.

    Has many functions to retrieve information about the grid but knows nothing about Data.

    Manages the geometry and topology of one or more multi-level triangular tessellations of a unit sphere.
    It knows:

    * the positions of all the vertices,
    * the connectivity information that defines how vertices are connected to form triangles,
    * for each triangle it knows the indexes of the 3 neighboring triangles,
    * for each triangle it knows the index of the triangle which is a descendant at the next higher
      tessellation level, if there is one.
    * information about which triangles reside on which tessellation level

    GeoTessGrid is thread-safe in that its internal state is not modified after its data has been loaded
    into memory. The design intention is that single instances of a GeoTessGrid object and GeoTessData
    object can be shared among all the threads in a multi-threaded application and each thread will have 
    it's own instance of a GeoTessPosition object that references the common GeoTessGrid + GeoTessData
    combination.

    Parameters
    ----------
    raw : bool
        If True, return an "raw" (empty) instance (doesn't initialize its own pointer).
        This is intended for use with c-level classmethods that instantiate an instance
        from an existing pointer.

    """
    cdef clib.GeoTessGrid *thisptr
    cdef object owner
    cdef bint owns_ptr # True if the instance owns its pointer, otherwise likely came from model.getGrid()

    def __cinit__(self, raw=False):
        # XXX: lots of things evaluate to True or False. A file name, for example.
        if not raw:
            self.thisptr = new clib.GeoTessGrid()

    def __dealloc__(self):
        # if self.thisptr != NULL and not self.owner:
        if self.thisptr is not NULL and self.owns_ptr:
            del self.thisptr

<<<<<<< HEAD
    @staticmethod
    cdef GeoTessGrid wrap(clib.GeoTessGrid *cptr, owner=None):
        """
        Wrap a C++ pointer with a pointer-less Python GeoTessGrid class.

        Deprecated.  Use `from_pointer` instead.
        """
        cdef GeoTessGrid inst = GeoTessGrid(raw=True)
        inst.thisptr = cptr
        if owner:
            inst.owner = owner

        return inst

    @staticmethod
    cdef GeoTessGrid from_pointer(clib.GeoTessGrid *cptr):
        """ Initialize GeoTessGrid from a C++ GeoTessGrid pointer.

        The resulting grid instance doesn't own the pointer and won't free its memory
        when deleted or garbage collected.

        """
        # from "Instantiation from existing C/C++ pointers" in Cython docs
        cdef GeoTessGrid wrapper = GeoTessGrid.__new__(GeoTessGrid, raw=True)
        wrapper.thisptr = cptr
        wrapper.owns_ptr = False

        return wrapper

    def loadGrid(self, const string& inputFile):
=======
    def loadGrid(self, str inputFile):
>>>>>>> 96592fbf
        """ Load GeoTessGrid object from a File.

        Parameters
        ----------
        inputFile : str
            name of file from which to load grid.

        Returns
        -------
        pointer to a Grid object

        """
        # TODO: I think this needs to become a staticmethod: grid = GeoTessGrid.loadGrid(gridfilename)
        # I honestly don't know how this works as written.  CPP returns a pointer to a GeoTessGrid, but 
        # I don't capture it here.  Somehow it still gets assigned to .thisptr.
        if os.path.exists(inputFile):
            self.thisptr.loadGrid(bytes(inputFile, encoding='utf-8')) # bytes implicitly coerces to std::string
        else:
            raise exc.GeoTessFileError(f"File not found: {inputFile}")

    def writeGrid(self, const string& fileName):
        self.thisptr.writeGrid(fileName)

    def getGridInputFile(self):
        """ Retrieve the name of the file from which the grid was loaded.

        This will be the name of a GeoTessModel file if the grid was stored in the same file as the model.

        Returns
        -------
        str
            the name of the file from which the grid was loaded.

        """
        return self.thisptr.getGridInputFile()

    def testGrid(self):
        """ Tests the integrity of the grid.

        Visits every triangle T, and (1) checks to ensure that every neighbor of T includes T in its list of neighbors, and (2) checks that every neighbor of T shares exactly two nodes with T.

        Exceptions
        ----------
        GeoTessException if anything is amiss.

        """
        self.thisptr.testGrid()
    
    def getMemory(self):
        """ Retrieve the amount of memory required by this GeoTessGrid object in bytes.

        Returns
        -------
        int
            the amount of memory required by this GeoTessGrid object in bytes.

        """
        return self.thisptr.getMemory()

    def getNLevels(self, tessellation=None):
        """ Returns the number of tessellation levels defined for this grid.
        
        Parameters
        ----------
        tessellation : int
            Return only number of levels for the provided tessellation index, otherwise
            all levels are returned.

        Returns
        -------
        int
            The number of tessellation levels defined for this grid.

        """
        if tessellation is None:
            nlevels = self.thisptr.getNLevels()
        else:
            nlevels = self.thisptr.getNLevels(tessellation)

        return nlevels
 
    def getNTriangles(self, tessellation=None, level=None):
        """ Retrieve the number of triangles that define the specified level of the specified
        multi-level tessellation of the model.

        Parameters
        ----------
        tessellation : int
            Specified tessellation index.
        level : int 
            index of a level relative to the first level of the specified tessellation

        Returns
        -------
        int
            number of triangles on specified tessellation and level.

        """
        if tessellation is None and level is None:
            NTriangles = self.thisptr.getNTriangles()
        else:
            Nlevels = self.thisptr.getNLevels() 
            NTess = self.getNTessellations()
            # TODO: doesn't GeoTessCPP already do this kind of checking?
            if level > Nlevels or tessellation > NTess:
                msg = "level > {} or tessellation > {}".format(Nlevels, NTess)
                raise ValueError(msg)
            NTriangles = self.thisptr.getNTriangles(int(tessellation), int(level))

        return NTriangles

    def getNTessellations(self):
        """ Returns the number of tessellations in the tessellations array.

        Returns
        -------
        int
            the number of multi-level tesseallations.

        """
        return self.thisptr.getNTessellations()

    def getNVertices(self):
        """ Returns the number of vertices in the vectices array.

        Returns
        -------
        int
            number of vertices

        """
        return self.thisptr.getNVertices()

    def getVertices(self):
        """ Retrieve a reference to all of the vertices.

        Vertices consists of an nVertices x 3 array of doubles. The double[3] array associated
        with each vertex is the 3 component unit vector that defines the position of the vertex.

        Users should not modify the contents of the array.

        Returns
        -------
        numpy.ndarray
            nVertices x 3 array of unit vectors.

        """
        # http://docs.cython.org/src/userguide/wrapping_CPlusPlus.html#create-cython-wrapper-class
        # _grid.vertices() returns a double const* const* (2D array), which will
        # need some internal NumPy functions to get out of Cython.
        # http://stackoverflow.com/questions/27940848/passing-2-dimensional-c-array-to-python-numpy
        cdef int nVert = self.thisptr.getNVertices()
        cdef int nCol = 3
        cdef np.npy_intp Dims[2]
        Dims[0] = nVert
        Dims[1] = nCol

        # an nVert X 3 2D array
        cdef const double *const * c_vertices
        c_vertices = self.thisptr.getVertices()

        # http://docs.scipy.org/doc/numpy/user/c-info.how-to-extend.html#c.PyArray_SimpleNew
        # PyObject *PyArray_SimpleNew(int nd, npy_intp* dims, int typenum)
        # Allocate the memory needed for the array
        cdef np.ndarray ArgsArray = np.PyArray_SimpleNew(2, Dims, np.NPY_DOUBLE)
        # The pointer to the array data is accessed using PyArray_DATA()
        cdef double *p = <double *> np.PyArray_DATA(ArgsArray)

        for r in range(nVert):
            memcpy(p, c_vertices[r], sizeof(double) * nCol)
            p += nCol

        # free c_vertices b/c data has already been copied?
        return ArgsArray

    def toString(self):
        """ Summary information about this GeoTessGrid object.

        Returns
        -------
        str
            Summary description string for current grid.

        """
        return self.thisptr.toString()

    def getGridID(self):
        #const string& getGridID() const
        # return self.thisptr.getGridID().decode('utf-8')
        return self.thisptr.getGridID()

    def getVertex(self, int vertex):
        """
        Retrieve the unit vector that corresponds to the specified vertex.

        Returns a 3-element NumPy vector.  This array is still connected to the
        vertex in-memory, so don't modify it unless you intend to!

        """
        # Use some internal NumPy C API calls to safely wrap the array pointer,
        # hopefully preventing memory leaks or segfaults.
        # following https://gist.github.com/aeberspaecher/1253698
        cdef const double *vtx = self.thisptr.getVertex(vertex)

        # Use the PyArray_SimpleNewFromData function from numpy to create a
        # new Python object pointing to the existing data
        cdef np.npy_intp shape[1]
        shape[0] = <np.npy_intp> 3
        arr = np.PyArray_SimpleNewFromData(1, shape, np.NPY_DOUBLE, <void *> vtx)

        # Tell Python that it can deallocate the memory when the ndarray
        # object gets garbage collected
        # As the OWNDATA flag of an array is read-only in Python, we need to
        # call the C function PyArray_UpdateFlags
        np.PyArray_UpdateFlags(arr, arr.flags.num | np.NPY_OWNDATA)
        # http://stackoverflow.com/questions/19204098/c-code-within-python-and-copying-arrays-in-c-code

        # XXX: this seems to contradict the docstring that memory is shared.
        # I must've done it just to be safe, even though it doesn't follow the 
        # original API.
        return arr.copy()

    def getVertexTriangles(self, int tessId, int level, int vertex):
        """
        Retrieve a list of the triangles a particular vertex is a member of,
        considering only triangles in the specified tessellation/level.

        """
        # getVertexTriangles(const int &tessId, const int &level, const int &vertex) const
        # This calling signature removes the "const" from the C++ method signature.
        # XXX: check that self has enough tessellations, levels, vertices to
        #   return what you requested
        # XXX: also check that inputs are indeed integers

        cdef vector[int] triangles = self.thisptr.getVertexTriangles(tessId, level, vertex)
        # automatic conversion from vector[int] to Python list:
        # https://github.com/cython/cython/blob/master/tests/run/cpp_stl_conversion.pyx

        return triangles

    def getTriangleVertexIndexes(self, int triangleIndex):
        """
        Supply an integer triangle index, get a 3-element numpy integer array, which
        are indices of the vertices that make this triangle.

        """
        cdef const int *tri_vertex_ids = self.thisptr.getTriangleVertexIndexes(triangleIndex)
        cdef np.npy_intp shape[1]
        shape[0] = <np.npy_intp> 3
        arr = np.PyArray_SimpleNewFromData(1, shape, np.NPY_INT, <void *> tri_vertex_ids)
        np.PyArray_UpdateFlags(arr, arr.flags.num | np.NPY_OWNDATA)

        return arr.copy()

    def getFirstTriangle(self, int tessellation, int level):
        """ Retrieve the index of the first triangle on the specified level of the
        specified tessellation of the model.

        Parameters
        ----------
        tessellation : int
        level : int
            index of a level relative to the first level of the specified tessellation

        Returns
        -------
        int
            a triangle index

        """
        return self.thisptr.getFirstTriangle(tessellation, level)

    def getLastTriangle(self, int tessellation, int level):
        """ Retrieve the index of the last triangle on the specified level of the specified
        tessellation of the model.

        Parameters
        ----------
        tessellation : int
        level : int
            index of a level relative to the first level of the specified tessellation

        Returns
        -------
        int
            a triangle index

        """
        return self.thisptr.getLastTriangle(tessellation, level)

    def getVertexIndex(self, int triangle, int corner, tessId=None, level=None):
        """ Get the index of the vertex that occupies the specified position in the hierarchy.

        Parameters
        ----------
        triangle : int
            the i'th triangle in the grid
        corner : int
            the i'th corner of the specified triangle
        tessId : int
            tessellation index
        level : int
            index of a level relative to the first level of the specified tessellation

        Returns
        -------
        int
            index of a vertex

        """
        # XXX: the order of these method arguments doesn't match CPP, but used here for 
        # backwards PyGeoTess compatibility.  Supplying them in the wrong order can crash
        # the interpreter :-(
        if tessId is not None and level is not None:
            out = self.thisptr.getVertexIndex(tessId, level, triangle, corner)
        else:
            out = self.thisptr.getVertexIndex(triangle, corner)

        return out



cdef class GeoTessMetaData:
    """ Top level class that manages the GeoTessMetaData, GeoTessGrid and GeoTessData
    that comprise a 3D Earth model.

    GeoTessModel manages the grid and data that comprise a 3D Earth model.
    The Earth is assumed to be composed of a number of layers each of which spans the
    entire geographic extent of the Earth. It is assumed that layer boundaries do not 
    fold back on themselves, i.e., along any radial profile through the model, each layer
    boundary is intersected exactly one time. Layers may have zero thickness over some
    or all of their geographic extent. Earth properties stored in the model are assumed
    to be continuous within a layer, both geographically and radially, but may be discontinuous
    across layer boundaries.

    A GeoTessModel is comprised of 3 major components:

    The model grid (geometry and topology) is managed by a GeoTessGrid object. The grid is made
    up of one or more 2D triangular tessellations of a unit sphere.

    The data are managed by a 2D array of Profile objects. A Profile is essentially a list of
    radii and Data objects distributed along a radial profile that spans a single layer at a
    single vertex of the 2D grid. The 2D Profile array has dimensions nVertices by nLayers.

    Important metadata about the model, such as the names of the major layers, the names of
    the data attributes stored in the model, etc., are managed by a GeoTessMetaData object.
    The term 'vertex' refers to a position in the 2D tessellation. They are 2D positions
    represented by unit vectors on a unit sphere. The term 'node' refers to a 1D position
    on a radial profile associated with a vertex and a layer in the model. Node indexes are
    unique only within a given profile (all profiles have a node with index 0 for example). 
    The term 'point' refers to all the nodes in all the profiles of the model. There is only one 
    'point' in the model with index 0. PointMap is introduced to manage all these different indexes.

    """
    cdef clib.GeoTessMetaData *thisptr
    cdef object owner
    cdef bint owns_ptr

    def __cinit__(self, raw=False):
        if not raw:
            self.thisptr = new clib.GeoTessMetaData()

    def __dealloc__(self):
        if self.thisptr != NULL and not self.owner:
            del self.thisptr #XXX: I think this just deletes Python objects, need to do more c "free" stuff here

    @staticmethod
    cdef GeoTessMetaData wrap(clib.GeoTessMetaData *cptr, owner=None):
        """ Wrap a C++ pointer with a pointer-less Python class.
        
        Deprecated.  Use `from_pointer` instead.
        """
        cdef GeoTessMetaData inst = GeoTessMetaData(raw=True)
        inst.thisptr = cptr
        if owner:
            inst.owner = owner

        return inst

    @staticmethod
    cdef GeoTessMetaData from_pointer(clib.GeoTessMetaData *cptr, owner=None):
        """ Initialize from a C++ GeoTessMetaData pointer.
        """
        cdef GeoTessMetaData wrapper = GeoTessMetaData.__new__(GeoTessMetaData, raw=True)
        wrapper.thisptr = cptr
        if owner:
            wrapper.owns_ptr = False

        return wrapper

    def setEarthShape(self, str earthShapeName):
        """ Specify the name of the ellipsoid that is to be used to convert between geocentric
        and geographic latitude and between depth and radius.

        This ellipsoid will be save in this GeoTessModel if it is written to file.
        The following EarthShapes are supported:

        SPHERE - Geocentric and geographic latitudes are identical and conversion between depth and 
            radius assume the Earth is a sphere with constant radius of 6371 km.
        GRS80 - Conversion between geographic and geocentric latitudes, and between depth and 
            radius are performed using the parameters of the GRS80 ellipsoid.
        GRS80_RCONST - Conversion between geographic and geocentric latitudes are performed using
            the parameters of the GRS80 ellipsoid. Conversions between depth and radius assume the
            Earth is a sphere with radius 6371.
        WGS84 - Conversion between geographic and geocentric latitudes, and between depth and radius
            are performed using the parameters of the WGS84 ellipsoid.
        WGS84_RCONST - Conversion between geographic and geocentric latitudes are performed
            using the parameters of the WGS84 ellipsoid. Conversions between depth and radius assume
            the Earth is a sphere with radius 6371.
        IERS2003 - Conversion between geographic and geocentric latitudes, and between depth and
            radius are performed using the parameters of the IERS2003 ellipsoid.
        IERS2003_RCONST - Conversion between geographic and geocentric latitudes are performed
            using the parameters of the IERS2003 ellipsoid. Conversions between depth and radius
            assume the Earth is a sphere with radius 6371.

        Parameters
        ----------
        earthShapeName : str
            the name of the ellipsoid that is to be used.

        """
        allowed_shapes = ('SPHERE', 'WGS84', 'WGS84_RCONST', 'GRS80', 'GRS80_RCONST',
                  'IERS2003', 'IERS2003_RCONST')
        if earthShapeName not in allowed_shapes:
            msg = "Unknown earth shape '{}'. Choose from {}"
            raise ValueError(msg.format(earthShapeName, allowed_shapes))
        self.thisptr.setEarthShape(earthShapeName)

    def setDescription(self, const string& dscr):
        """ Set the description of the model.

        Adds a newline as final character.

        Parameters
        ----------
        dscr : str
            the description of the model.
        """
        self.thisptr.setDescription(dscr)

    def getDescription(self):
        """ Retrieve the description of the model.

        Returns
        -------
        str
            the description of the model.
        """
        return self.thisptr.getDescription()

    def setLayerNames(self, const string& lyrNms):
        """ Specify the names of all the layers that comprise the model.

        This will determine the value of nLayers as well. The input lyrNms is a semicolon 
        concatenation of all layer names (i.e. LAYERNAME1; LAYERNAME2; ...).
        Whitespaces will be removed.

        Parameters
        ----------
        lyrNms : str
            single string containing all the layer names separated by semi-colons
        """
        self.thisptr.setLayerNames(lyrNms)

    def setLayerTessIds(self, vector[int]& layrTsIds):
        """ LayerTessIds is a map from a layer index to a tessellation index.

        There is an element for each layer.

        Parameters
        ----------
        layrTsIds : iterable of int
            of length equal to the number of layers in the model.

        """
        # iterable of integers is automatically casted to vector of integers
        self.thisptr.setLayerTessIds(layrTsIds)

    def setAttributes(self, const string& nms, const string& unts):
        """ Specify the names and units of the attributes.

        Parameters
        ----------
        nms : str
            the names of the attributes, separated by a semicolon
        unts : str
            the units of the attributes, separated by a semicolon

        """
        self.thisptr.setAttributes(nms, unts)

    def setDataType(self, dt):
        """ Specify the type of the data that is stored in the model; 
        
        Must be one of DOUBLE, FLOAT, LONG, INT, SHORTINT, BYTE.

        Parameters
        ----------
        dt : str
           the dataType to set.

        """
        allowed_dtypes = ('DOUBLE', 'FLOAT', 'LONG', 'INT', 'SHORTINT', 'BYTE')
        if dt not in allowed_dtypes:
            raise ValueError("DataType must be one of {}".format(allowed_dtypes))
        self.thisptr.setDataType(dt)

    def setModelSoftwareVersion(self, const string& swVersion):
        """ Set the name and version number of the software that generated the contents of this model.

        Parameters
        ----------
        swVersion : str

        """
        self.thisptr.setModelSoftwareVersion(swVersion)

    def getModelSoftwareVersion(self):
        """ Get the name and version of the software that generated the content of this model.

        Returns
        -------
        str
            the name and version of the software that generated this model.
        """
        self.thisptr.getModelSoftwareVersion()

    def setModelGenerationDate(self, const string& genDate):
        """ Set the date when this model was generated.

        This is not necessarily the same as the date when the file was copied or translated.

        Parameters
        ----------
        genDate	: str (free-form text date field)
        """
        self.thisptr.setModelGenerationDate(genDate)

    def toString(self):
        """ Returns a string representation of this meta data object
        """
        return self.thisptr.toString()

    def getAttributeNamesString(self):
        """ Retrieve the names of all the attributes assembled into a single, semi-colon separated string.

        Returns
        -------
        str
            the names of all the attributes assembled into a single, semi-colon separated string.
        """
        return self.thisptr.getAttributeNamesString()

    def getAttributeUnitsString(self):
        """ Retrieve the units of all the attributes assembled into a single, semi-colon separated string.

        Returns
        -------
        str
            the units of all the attributes assembled into a single, semi-colon separated string.
        """
        return self.thisptr.getAttributeUnitsString()

    def getLayerNamesString(self):
        """ Retrieve the names of all the layers assembled into a single, semi-colon separated string.

        Returns
        -------
        str
            the names of all the layers assembled into a single, semi-colon separated string.
        """
        return self.thisptr.getLayerNamesString()

    def getLayerTessIds(self):
        """ Retrieve a reference to layerTessIds

        An int[] with an entry for each layer specifying the index of the tessellation that supports that layer.

        Returns
        -------
        layerTessIds : list of int

        """
        # Use some internal NumPy C API calls to safely wrap the array pointer,
        # hopefully preventing memory leaks or segfaults.
        # following https://gist.github.com/aeberspaecher/1253698
        cdef const int *tess_ids = self.thisptr.getLayerTessIds()
        cdef np.npy_intp shape[1]
        cdef int nLayers = self.thisptr.getNLayers()
        shape[0] = <np.npy_intp> nLayers
        arr = np.PyArray_SimpleNewFromData(1, shape, np.NPY_INT, <void *> tess_ids)
        np.PyArray_UpdateFlags(arr, arr.flags.num | np.NPY_OWNDATA)

        return arr.tolist() # copies the data to a list.  XXX: this might leak memory.

    def getNLayers(self):
        """ Retrieve the number of layers represented in the model.

        Returns
        -------
        int
            number of layers represented in the model.
        """
        return self.thisptr.getNLayers()

    def getLayerName(self, const int &layerIndex):
        """ Retrieve the name of one of the layers supported by the model.

        Parameters
        ----------
        layerIndex : int
            the index of the layer

        Returns
        -------
        str
            the name of the layer
        """
        return self.thisptr.getLayerName(layerIndex)

    def getLayerIndex(self, layerName):
        """ Retrieve the index of the layer that has the specified name, or -1.

        Parameters
        ----------
        layerName : str
            the name of the layer whose index is sought.

        Returns
        -------
        int
            the index of the layer that has the specified name, or -1.

        """
        # TODO: find out what "or -1" means here, and handle it in this python method
        return self.thisptr.getLayerIndex(layerName)

    def getModelFileFormat(self):
        # TODO: look up C++ docstring for this
        return self.thisptr.getModelFileFormat()

    def setModelFileFormat(self, version):
        # TODO: look up C++ docstring for this
        self.thisptr.setModelFileFormat(version)

    # def getEulerRotationAngles(self):
    #     """
    #     Retrieve the Euler Rotation Angles that are being used to rotate unit
    #     vectors from grid to model coordinates, in degrees. Returns null if no 
    #     grid rotations are being applied. There are possibly two geographic coordinate
    #     systems at play:

    #     * Grid coordinates, where grid vertex 0 points to the north pole.
    #     * Model coordinates, where grid vertex 0 points to some other location,
    #       typically a station location.
    #     
    #     Returns
    #     -------
    #     float
    #         euler rotation angles in degrees.

    #     """
    #     cdef double* rotation_angles_p = self.thisptr.getEulerRotationAngles()
    #     # rotaton_angles = deref(rotation_angles_p)

    #     return rotation_angles_p


cdef class EarthShape:
    """ Defines the ellipsoid that is to be used to convert between geocentric and
    geographic latitude and between depth and radius.

    EarthShape defines the ellipsoid that is to be used to convert between geocentric
    and geographic latitude and between depth and radius. The default is WGS84.

    The following EarthShapes are defined:

    Parameters
    ----------
    earthShape : str
        Define the shape of the Earth that is to be used to convert between geocentric and
        geographic latitude and between depth and radius.

        SPHERE - Geocentric and geographic latitudes are identical and
            conversion between depth and radius assume the Earth is a sphere
            with constant radius of 6371 km.
        GRS80 - Conversion between geographic and geocentric latitudes, and
            between depth and radius are performed using the parameters of the
            GRS80 ellipsoid.
        GRS80_RCONST - Conversion between geographic and geocentric latitudes
            are performed using the parameters of the GRS80 ellipsoid.
            Conversions between depth and radius assume the Earth is a sphere
            with radius 6371.
        WGS84 - Conversion between geographic and geocentric latitudes, and
            between depth and radius are performed using the parameters of the
            WGS84 ellipsoid.
        WGS84_RCONST - Conversion between geographic and geocentric latitudes
            are performed using the parameters of the WGS84 ellipsoid.
            Conversions between depth and radius assume the Earth is a sphere
            with radius 6371.

    """
    cdef clib.EarthShape *thisptr
    cdef object owner

    def __cinit__(self, earthShape="WGS84", raw=False):
        # raw=True means "just give me the Python wrapper class, I don't want
        # it to initialize a c++ pointer".  This is useful when you'll be using
        # the "wrap" method to capture a pointer something else generated.
        if not raw:
            self.thisptr = new clib.EarthShape(earthShape)

    def __dealloc__(self):
        if self.thisptr != NULL and not self.owner:
            del self.thisptr

    def getLonDegrees(self, double[:] v):
        """
        Convert a 3-component unit vector to a longitude, in degrees.

        """
        # v is a 1D typed memoryview on an iterable.
        # thispt.getLonDegrees expects a pointer
        # do this by passing the address of the first element, following
        # http://stackoverflow.com/a/14585530/745557
        # XXX: if v is less then 3 elements, this may crash

        return self.thisptr.getLonDegrees(&v[0])

    def getLatDegrees(self, double[:] v):
        """
        Convert a 3-component unit vector to a latitude, in degrees.

        """
        # see above

        return self.thisptr.getLatDegrees(&v[0])

    def getVectorDegrees(self, double lat, double lon):
        """
        Convert geographic lat, lon into a geocentric unit vector.
        
        The x-component points toward lat,lon = 0, 0. The y-component points toward
        lat,lon = 0, 90. The z-component points toward north pole.

        Parameters
        ----------
        lat, lon : float

        Returns
        -------
        numpy.ndarray of floats

        """
        # thisptr.getVectorDegrees wants two doubles and a pointer to an array
        # that will be filled in c++. we must create a Python object here 
        # that can be returned, and whos memory can be managed by Python, that
        # can be filled in c++ by passing its pointer, following
        # http://docs.cython.org/src/tutorial/array.html#zero-overhead-unsafe-access-to-raw-c-pointer

        # cdef array.array v = array.array('d', [0.0, 0.0, 0.0])
        # self.thisptr.getVectorDegrees(lat, lon, &v.data.as_doubles[0])

        cdef np.ndarray[double, ndim=1, mode="c"] v = np.empty(3)

        # XXX: the commented syntax is preferred, but not working.
        # error: Cannot convert Python object to 'double *'
        # self.thisptr.getVectorDegrees(lat, lon, &v[0] )

        # this syntax works, but isn't preferred.
        # https://github.com/cython/cython/wiki/tutorials-NumpyPointerToC#other-options
        self.thisptr.getVectorDegrees(lat, lon, <double*> v.data)

        return v

    @staticmethod
    cdef EarthShape wrap(clib.EarthShape *cptr, owner=None):
        """
        Wrap a C++ pointer with a pointer-less Python EarthShape class.

        """
        cdef EarthShape inst = EarthShape(raw=True)
        inst.thisptr = cptr
        if owner:
            inst.owner = owner

        return inst


cdef class GeoTessModel:
    """ Top level class that manages the GeoTessMetaData, GeoTessGrid and GeoTessData
    that comprise a 3D Earth model.

    GeoTessModel manages the grid and data that comprise a 3D Earth model. The Earth is assumed
    to be composed of a number of layers each of which spans the entire geographic extent of the
    Earth. It is assumed that layer boundaries do not fold back on themselves, i.e., along any
    radial profile through the model, each layer boundary is intersected exactly one time. 
    Layers may have zero thickness over some or all of their geographic extent. Earth properties 
    stored in the model are assumed to be continuous within a layer, both geographically and radially, 
    but may be discontinuous across layer boundaries.

    A GeoTessModel is comprised of 3 major components:

    The model grid (geometry and topology) is managed by a GeoTessGrid object. The grid is made up 
    of one or more 2D triangular tessellations of a unit sphere.

    The data are managed by a 2D array of Profile objects. A Profile is essentially a list of 
    radii and Data objects distributed along a radial profile that spans a single layer at a 
    single vertex of the 2D grid. The 2D Profile array has dimensions nVertices by nLayers.

    Important metadata about the model, such as the names of the major layers, the names of the 
    data attributes stored in the model, etc., are managed by a GeoTessMetaData object.
    The term 'vertex' refers to a position in the 2D tessellation. They are 2D positions 
    represented by unit vectors on a unit sphere. The term 'node' refers to a 1D position on a 
    radial profile associated with a vertex and a layer in the model. Node indexes are unique 
    only within a given profile (all profiles have a node with index 0 for example). 
    The term 'point' refers to all the nodes in all the profiles of the model. There is only one 
    'point' in the model with index 0. PointMap is introduced to manage all these different indexes.

    Parameterized constructor, specifying the grid and metadata for the model.

    The grid is constructed and the data structures are initialized based on information supplied in metadata.
    The data structures are not populated with any information however (all Profiles are null). 
    The application should populate the new model's Profiles after this constructor completes.

    Before calling this constructor, the supplied MetaData object must be populated with required information
    by calling the following MetaData methods:

    setDescription()
    setLayerNames()
    setAttributes()
    setDataType()
    setLayerTessIds() (only required if grid has more than one multi-level tessellation)

    Parameters
    ----------
    gridFileName : str
        name of file from which to load the grid.
    metaData : geotess.lib.MetaData
        See Notes.

    Notes
    -----
    GeoTessModel accepts a grid file name and GeoTessMetaData instance.  The
    metadata is _copied_ into the GeoTessModel, so be warned that changes to
    it are _not_ reflected in the original instances.  This is done to
    simplify the life cycle of the underlying C++ memory, because GeoTessModel
    wants to assumes ownership of the provided C++ objects, including
    destruction.

    """
    # XXX: pointer ownership is an issue here.
    #   May have fixed some/all of it in the new .from_pointer staticmethod.
    # https://groups.google.com/forum/#!searchin/cython-users/$20$20ownership/cython-users/2zSAfkTgduI/wEtAKS_KHa0J
    cdef clib.GeoTessModel *thisptr

    def __cinit__(self, gridFileName=None, GeoTessMetaData metaData=None):
        cdef clib.GeoTessMetaData *md

        if gridFileName is None and metaData is None:
            self.thisptr = new clib.GeoTessModel()
        else:
            if sum((gridFileName is None, metaData is None)) == 1:
                raise ValueError("Must provide both gridFileName and metaData")

            # https://groups.google.com/forum/#!topic/cython-users/6I2HMUTPT6o
            md = metaData.thisptr.copy()
            self.thisptr = new clib.GeoTessModel(gridFileName, md)

    def __dealloc__(self):
        # XXX: doing "del model" still crashes Python.  Dunno why yet.
        if self.thisptr != NULL:
            del self.thisptr

    # https://groups.google.com/forum/#!topic/cython-users/6I2HMUTPT6o

    # def loadModel(self, const string& inputFile, relGridFilePath=b""):
    def loadModel(self, str inputFile, relGridFilePath=b""):
        """ Read model data and grid from a file.

        Parameters
        ----------
        inputFile : str
            the path to the file that contains the model.
        relGridFilePath : str
            if the grid is stored in a separate file then relGridFilePath
            is the relative path from the directory where the model located
            to the directory where the grid is located. The default value for
            relGridFilePath is "" which indicates that the grid file resides
            in the same directory as the model file.

        Returns
        -------
        returns a pointer to this

        """
        # XXX: I don't know why this works, as its supposed to return a pointer to the loaded
        # model, not assign it to self.thisptr.
        # https://groups.google.com/forum/#!topic/cython-users/4ecKM-p8dPA
        if os.path.exists(inputFile):
            self.thisptr.loadModel(bytes(inputFile, encoding='utf-8'), relGridFilePath)
        else:
            raise exc.GeoTessFileError(f"File not found: {inputFile}.")

    def writeModel(self, const string& outputFile):
        """ Write the model to file.

        The data (radii and attribute values) are written to outputFile. 
        If gridFileName is '*' or omitted then the grid information is written 
        to the same file as the data. If gridFileName is something else, it should 
        be the name of the file that contains the grid information (just the name; 
        no path information). In the latter case, the gridFile referenced by 
        gridFileName is not overwritten; all that happens is that the name of the 
        grid file (with no path information) is stored in the data file.

        Parameters
        ----------
        outputFile : str
            name of the file to receive the model
        gridFileName : str
            name of file to receive the grid (no path info), or "*"

        """
        self.thisptr.writeModel(outputFile)

    def getConnectedVertices(self, int layerid):
        """ Function fo find which vertices are connected

        If a vertex is not connected, then it won't have a set profile.

        Paramters
        ---------
        layerID : int 
            layer index

        Returns
        -------
        numpy.ndarray 
            connected vertices at this layer

        """
        if layerid < 0 or layerid >= self.getNLayers():
            print("Error, layerid must be between 0 and {}".format(self.getNLayers()-1))
            return -1
        cdef cv = self.thisptr.getConnectedVertices(layerid)
        nvertices = 0
        for i in cv:
            nvertices += 1
        vertices = np.zeros((nvertices,), dtype='int')
        for idx, i in enumerate(cv):
            vertices[idx] = i

        return vertices

    def getPointLatitude(self, pointIndex):
        """
        Use the pointMap object to find the latitude given a pointIndex value
        """
        ptMap = self.thisptr.getPointMap()
        loc = ptMap.getPointLatLonString(pointIndex)
        floatLocation = [float(x) for x in loc.split()]
        return floatLocation[0]

    def getPointLongitude(self, pointIndex):
        """
        Use the pointMap object to find the longitude given a pointIndex value
        """
        ptMap = self.thisptr.getPointMap()
        loc = ptMap.getPointLatLonString(pointIndex)
        floatLocation = [float(x) for x in loc.split()]
        return floatLocation[1]

    def getPointLocation(self, pointIndex):
        """
        Returns the latitude, longitude, radius, and depth of a point in a model defined by the point index
        """
        ptMap = self.thisptr.getPointMap()
        loc = ptMap.getPointLatLonString(pointIndex)
        floatLocation = [float(x) for x in loc.split()]
        lat = floatLocation[0]
        lon = floatLocation[1]
        depth = self.getPointDepth(pointIndex)
        radius = self.getPointRadius(pointIndex)
        return lat, lon, radius, depth


    def getPointVertex(self, pointIndex):
        """
        Returns the vertex given a point index
        """
        ptMap = self.thisptr.getPointMap()
        idx = ptMap.getVertexIndex(pointIndex)
        return idx

    def getPointTessId(self, pointIndex):
        """
        Returns the Tesselation ID given a pointIndex
        """
        ptMap = self.thisptr.getPointMap()
        idx = ptMap.getTessId(pointIndex)
        return idx

    def getPointLayerIndex(self, pointIndex):
        """
        Returns the layer index given a pointIndex
        """
        ptMap = self.thisptr.getPointMap()
        idx = ptMap.getLayerIndex(pointIndex)
        return idx

    def getPointNodeIndex(self, pointIndex):
        """
        Returns the node index (in a profile) given a point index
        """
        ptMap = self.thisptr.getPointMap()
        idx = ptMap.getNodeIndex(pointIndex)
        return idx

    def getPointVertexTessLayerNode(self, pointIndex):
        """
        Parameters
        ----------
        pointIndex : Integer from 0 to self.getNPoints()-1

        Returns
        -------
        ints for: vertex, tessID, layerID, and Node

        """
        ptMap = self.thisptr.getPointMap()
        vertex = ptMap.getVertexIndex(pointIndex)
        tessID = ptMap.getTessId(pointIndex)
        layerID = ptMap.getLayerIndex(pointIndex)
        node = ptMap.getNodeIndex(pointIndex)
        return vertex, tessID, layerID, node

    def getPointData(self, pointIndex):
        """
        For a given point index, returns a vector of attribute values
        """
        ptMap = self.thisptr.getPointMap()
        geotessdata = ptMap.getPointData(pointIndex)
        npts = geotessdata.size()
        dataOut = np.zeros((npts,))
        for i in range(npts):
            dataOut[i] = geotessdata.getDouble(i)
        return dataOut

    def setPointData(self, pointIndex, values):
        """
        For a given pointIndex, sets the values in the GeoTess Model
        """
        ptMap = self.thisptr.getPointMap()
        # below returns a point to values in a point map.
        geoData = ptMap.getPointData(pointIndex)
        for ival, val in enumerate(values):
            # The reference of the pointer is followed in the setter!
            geoData.setValue(ival, val)

    def setPointDataSingleAttribute(self, pointIndex, attributeIndex, value):
        """
        For a given point index and attribute index, sets the value
        """
        ptMap = self.thisptr.getPointMap()
        geoData = ptMap.getPointData(pointIndex)
        geoData.setValue(attributeIndex, value)

    def getNearestPointIndex(self, float latitude, float longitude, float radius):
        """
        Warning! This does not always work. Layer definitions need to be included before it will work properly!
        This is also quite slow.

        Parameters
        ----------
        latitude : float
            floating point from -90 to 90
            Defines the latitude of the lookup point
        longitude : float
            floating point from -180 to 360
            Defines the longitude of the lookup point.
        radius : float
            floating point from 0 to ~6371 (earth's radius out from center')
            Defines the radius of the lookup point.

        Returns
        -------
        (int) pointIndex used to map the given location to the nearest point in the tesselation.

        """
        #ptMap = self.thisptr.getPointMap()
        # V2: use the unit vector from the EarthShape class
        ellipsoid = self.getEarthShape()
        inputUnitVector = ellipsoid.getVectorDegrees(latitude, longitude)
        npoints = self.getNPoints()
        # First, loop to get nearest vertex (ie horizontal coordinate, h)
        ptOut = -1
        mindh = 9001
        for pt in range(npoints):
            lat, lon, _, _ = self.getPointLocation(pt)
            testUnitVector = ellipsoid.getVectorDegrees(lat, lon)
            dh = np.linalg.norm(inputUnitVector - testUnitVector)
            if dh < mindh:
                mindh = dh
                vtx = self.getPointVertex(pt)

        # Second, loop to get nearest node (ie vertical coordinate, r)
        # So this is failing when radius is deeper than what is available in connected vertices
        mindr = 9001
        for pt in range(npoints):
            vtmp = self.getPointVertex(pt)
            if vtmp == vtx:
                _, _, rad, _ = self.getPointLocation(pt)
                dr = np.abs(rad - radius)
                if dr < mindr:
                    mindr = dr
                    ptOut = pt

        return ptOut

    def getPointDepth(self, pointIndex):
        """
        Given a point index, return the depth
        """
        cdef float depth
        depth = self.thisptr.getDepth(pointIndex)
        return depth

    def getPointRadius(self, pointIndex):
        """
        Given a point index, return the radius
        """
        cdef float radius
        radius = self.thisptr.getRadius(pointIndex)
        return radius

    def getPointIndex(self, vertex, layer, node):
        """
        Given a vertex, layer, and node, returns the point index
        """
        ptMap = self.thisptr.getPointMap()
        pt = ptMap.getPointIndex(vertex, layer, node)
        return pt

    def getPointIndexLast(self, vertex, layer):
        """
        Returns the point index of the shallowest node in the profile defined by vertex and layer
        """
        ptMap = self.thisptr.getPointMap()
        pt = ptMap.getPointIndexLast(vertex, layer)
        return pt

    def getPointIndexFirst(self, vertex, layer):
        """
        Returns the point index of the deepest node in the profile defined by vertex and layer
        """
        ptMap = self.thisptr.getPointMap()
        pt = ptMap.getPointIndexFirst(vertex, layer)
        return pt


    def toString(self):
        """ Returns a string with information about this model.
        """
        return self.thisptr.toString()

    def getEarthShape(self):
        """ Retrieve a reference to the ellipsoid that is stored in this GeoTessModel.

        This EarthShape object can be used to convert between geographic and geocentric latitude,
        and between radius and depth in the Earth.

        Returns
        -------
        Earthshape
            The EarthShape currently in use.
        """
        shp = EarthShape.wrap(&self.thisptr.getEarthShape(), owner=self)

        return shp

    def getMetaData(self):
        """ Return a reference to the GeoTessMetaData object associated with this model.

        The metadata object stores information about the models such as a description of the model,
        the layer names, attribute names, attribute units, the data type, etc.

        Returns
        -------
        GeoTessMetaData
            The metadata object.

        """
        md = GeoTessMetaData.wrap(&self.thisptr.getMetaData())
        md.owner = self

        return md

    def getNAttributes(self):
        """ Return the number of attributes that are associated with each node in the model.

        Returns
        -------
        int
            the number of attributes that are associated with each node in the model.

        """
        nattrib = self.thisptr.getNAttributes()

        return nattrib

    def getGrid(self):
        """ Return the current model's grid object.

        Returns
        -------
        GeoTessGrid
            Current model's grid object.

        """
        # XXX: I don't think this works.  It crashes the interpreter when the grid is deleted or 
        # garbage collected. I need to fix pointer ownership or something.

        # cdef clib.GeoTessGrid *ptr = &self.thisptr.getGrid()
        # grid = lib.GeoTessGrid.from_pointer(ptr)

        # cdef GeoTessGrid grid = GeoTessGrid.wrap(&self.thisptr.getGrid())
        cdef GeoTessGrid grid = GeoTessGrid.from_pointer(&self.thisptr.getGrid())
        # grid.owner = self

        return grid

    def setProfile(self, int vertex, int layer, vector[float] &radii, vector[vector[float]] &values):
        # setProfile (int vertex, int layer, vector< float > &radii, vector< vector< T > > &values)
        # setProfile (const int &vertex, T *values, const int &nAttributes)
        """
        Set profile values at a vertex and layer.

        Parameters
        ----------
        vertex, layer : int
            vertex and layer number of the profile.
        radii : list
            Radius values of profile data.
        values : list of lists, or 2D numpy.ndarray
            List of corresponding attribute values at the provided radii.

        """
        # holycrap, vector[vector[...]] can just be a list of lists.  cython converts it.
        # I wonder if it can be a 2D NumPy array.  Yep!
        try:
            self.thisptr.setProfile(vertex, layer, radii, values)
        except Exception as e:
            # TODO: make this a more targeted exception
            msg = "Problem setting profile. Message: {}".format(e.message)
            raise Exception(msg)

    # def setProfileND(self, int vertex, int layer, radii, values):
    #     """
    #     Set profile values at a vertex and layer using ndarrays rather than c++ vector types

    #     Parameters
    #     ----------
    #     int vertex, layer
    #         vertex and layer indices of the profile
    #     radii : 1D ndarray
    #         ndarray radius values of the profile data
    #     values : 2D ndarray
    #         nradii x nattributes ndarray of attribute values at the provided radii

    #     Returns:
    #         1 on success
    #         -1 on values not being 2D ndarray
    #         -2 on errors packing ndarray in c++ vectors
    #         -3 on error setting profile values
    #     """
    #     import numpy as np
    #     cdef vector[float] cradii
    #     cdef vector[vector[float]] cvalues
    #     cdef vector[float] ctmp

    #     # Radii have to increase.
    #     # Put a check here to make sure the input radii and values ndarrays
    #     # are in increasing radius, that is radius outward from the center
    #     # of the earth
    #     if radii[1] < radii[0]:
    #         tmp = np.flipud(radii)
    #         radii = tmp.copy()
    #         tmp = np.flipud(values)
    #         values = tmp.copy()

    #     try:
    #         (nr, na) = values.shape
    #     except:
    #         print("Error in setProfileND: values must be nradii x nattributes ndarray")
    #         return -1
    #     try:
    #         cradii.reserve(nr)
    #         for ir, r in enumerate(radii):
    #             cradii.push_back(r)
    #             ctmp.clear()
    #             for ia, a in enumerate(values[ir]):
    #                 ctmp.push_back(a)
    #             cvalues.push_back(ctmp)
    #     except:
    #         print("Error in setProfileND: c++ vector fill error")
    #         return -2
    #     try:
    #         self.thisptr.setProfile(vertex, layer, cradii, cvalues)
    #         cradii.clear()
    #         cvalues.clear()
    #         return 1
    #     except:
    #         print("Error in setProfileND: c++ call failed.")
    #         return -3


    # XXX: I don't thing there's a GeoTessProfile.getTypeInt method in the library
    # def getProfileTypeInt(self, int vertex, int layer):
    #     """
    #     Given a vertex and layer, returns the profile type as an integer
    #     """
    #     A = self.thisptr.getProfile(vertex, layer)
    #     return A.getTypeInt()


    def getProfile(self, int vertex, int layer):
        """ Get a reference to the Profile object for the specified vertex and layer.

        Gets values in a profile given the vertex and layer.

        Parameters
        ----------
        vertex : int
            index of a vertex in the 2D grid
        layer : int
            index of one of the layers that comprise the model

        Returns
        -------
        radii : numpy.ndarray of floats [nradius x 1]
            Profile radius values for the profile.
        attributes : numpy.ndarray of floats [nradius x nattributes]
            Profile attribute values corresponding to each radius.

        """
        # returns nradius x 1 radius vector and nradius x nattributes attributes matrix
        # returns: a reference to a Profile object that contains the radii and Data values stored in profile[vertex][layer].
        nv = self.getNVertices()
        if vertex >= nv or vertex < 0:
            print("Error, vertex {} outside of range (0 - {})".format(vertex, nv-1))
            return -1, -1
        nl = self.getNLayers()
        if layer >= nl or layer < 0:
            print("Error, layer {} outside of range (0 - {})".format(layer, nl-1))
            return -2, -2
        cdef float *r
        A = self.thisptr.getProfile(vertex, layer)
        nradii = A.getNRadii()
        ndata = A.getNData()
        r = A.getRadii()
        nparams = self.getNAttributes()
        radiusPy = np.zeros((nradii,))
        if ndata > 0:
            attributesPy = np.zeros((nradii, nparams))
            for idx in range(nradii):
                B = A.getData(idx)
                for jdx in range(B.size()):
                    attributesPy[idx, jdx] = B.getDouble(jdx)
                radiusPy[idx] = r[idx]
        else:
            for idx in range(nradii):
                radiusPy[idx] = r[idx]
            attributesPy = None
        return radiusPy, attributesPy

    def getNLayers(self):
        """ Return the number of layers that comprise the model as an integer.
        """
        return self.thisptr.getNLayers()

    def getNVertices(self):
        """ Return number of vertices in the 2D geographic grid as an integer.
        """
        return self.thisptr.getNVertices()

    def getNPoints(self):
        """
        Retrieve the number of points in the model, including all nodes along all profiles
        at all grid vertices, as an integer.
        """
        return self.thisptr.getNPoints()

    def getNRadii(self, int vertex, int layer):
        """
        For a given vertex and layer, returns the number of radii (nodes)
        """
        return self.thisptr.getNRadii(vertex, layer)

    def getWeights(self, const double[::1] pointA, const double[::1] pointB, const double pointSpacing, const double radius, str horizontalType):
        """ Compute the weights on each model point that results from interpolating positions along the specified ray path.

        This method is only applicable to 2D GeoTessModels.

        Parameters
        ----------
        pointA, pointB : array_like
            The 3-element unit vector of floats defining the beginning, end of the great circle path
            C-contiguous layout of floats.
        pointSpacing : float
            The maximum spacing between points, in radians. The actual spacing will generally be
            slightly less than the specified value in order for there to be an integral number of
            uniform intervals along the great circle path.
        radius : float
            The radius of the great circle path, in km. If the value is less than or equal to zero
            then the radius of the Earth determined by the current EarthShape is used. 
            See getEarthShape() and setEarathShape() for more information about EarthShapes.
        horizontalType : str {'LINEAR', 'NATURAL_NEIGHBOR'}

        Returns
        -------
        weights : dict
            Integer keys to float values. (output) map from pointIndex to weight.
            The sum of the weights will equal the length of the ray path in km.

        Notes
        -----
        The following procedure is implemented:
        1. divide the great circle path from pointA to pointB into nIntervals which each are of length less than or equal to pointSpacing.
        2.  multiply the length of each interval by the radius of the earth at the center of the interval, which converts the length of the interval into km.
        3. interpolate the value of the specified attribute at the center of the interval.
        4. sum the length of the interval times the attribute value, along the path.

        """
        # TODO: make this return two NumPy arrays instead?

        # pointA and pointB were specified as 1D typed memoryviews, so we can send the address to their first
        # element as the double pointer.
        # pointSpacing and radius are automatically converted to addresses by Cython because they
        # are numeric types and we specified them as typed in the calling signature.
        # The output of the C++ getWeights method is a map, which will automatically be converted to
        # a Python dict by Cython.

        cdef const clib.GeoTessInterpolatorType* interpolator
        cdef cmap[int, double] weights

        if horizontalType in ('LINEAR', 'NATURAL_NEIGHBOR'):
            interpolator = clib.GeoTessInterpolatorType.valueOf(horizontalType)
        else:
            msg = "horizontalType must be either 'LINEAR' or 'NATURAL_NEIGHBOR'."
            raise ValueError(msg)

        self.thisptr.getWeights(&pointA[0], &pointB[0], pointSpacing, radius,
                                deref(interpolator),
                                weights)

        return weights

    def getPointWeights(self, double lat, double lon, double radius, str horizontalType="LINEAR"):

        if horizontalType not in ('LINEAR', 'NATURAL_NEIGHBOR'):
            raise ValueError("horizontalType must be either 'LINEAR' or 'NATURAL_NEIGHBOR'.")

        cdef const clib.GeoTessInterpolatorType* interpolator = clib.GeoTessInterpolatorType.valueOf(bytes(horizontalType, encoding='utf-8'))
        pos = self.thisptr.getPosition(deref(interpolator))
        pos.set(lat, lon, radius)

        cdef cmap[int, double] weights 

        pos.getWeights(weights,radius)
        return weights

    def getPointWeightsVector(self, double[:] v, double radius, str horizontalType="LINEAR"):

        if horizontalType not in ('LINEAR', 'NATURAL_NEIGHBOR'):
            raise ValueError("horizontalType must be either 'LINEAR' or 'NATURAL_NEIGHBOR'.")

        cdef const clib.GeoTessInterpolatorType* interpolator = clib.GeoTessInterpolatorType.valueOf(horizontalType)
        pos = self.thisptr.getPosition(deref(interpolator))
        pos.set(&v[0], radius)

        cdef cmap[int, double] weights 

        pos.getWeights(weights,1.)
        return weights

    def getPointLocation(self, pointIndex):
        """
        Returns the latitude, longitude, radius, and depth of a point in a model defined by the point index
        """
        ptMap = self.thisptr.getPointMap()
        loc = ptMap.getPointLatLonString(pointIndex)
        floatLocation = [float(x) for x in loc.split()]
        lat = floatLocation[0]
        lon = floatLocation[1]
        depth = self.getPointDepth(pointIndex)
        radius = self.getPointRadius(pointIndex)
        return lat, lon, radius, depth

    def getPointVertex(self, pointIndex):
        """
        Returns the vertex given a point index
        """
        ptMap = self.thisptr.getPointMap()
        idx = ptMap.getVertexIndex(pointIndex)
        return idx

    def getPointTessId(self, pointIndex):
        """
        Returns the Tesselation ID given a pointIndex
        """
        ptMap = self.thisptr.getPointMap()
        idx = ptMap.getTessId(pointIndex)
        return idx

    def getPointLayerIndex(self, pointIndex):
        """
        Returns the layer index given a pointIndex
        """
        ptMap = self.thisptr.getPointMap()
        idx = ptMap.getLayerIndex(pointIndex)
        return idx

    def getPointNodeIndex(self, pointIndex):
        """
        Returns the node index (in a profile) given a point index
        """
        ptMap = self.thisptr.getPointMap()
        idx = ptMap.getNodeIndex(pointIndex)
        return idx

    def getPointVertexTessLayerNode(self, pointIndex):
        """
        Parameters
        ----------
        pointIndex : Integer from 0 to self.getNPoints()-1

        Returns
        -------
        ints for: vertex, tessID, layerID, and Node

        """
        ptMap = self.thisptr.getPointMap()
        vertex = ptMap.getVertexIndex(pointIndex)
        tessID = ptMap.getTessId(pointIndex)
        layerID = ptMap.getLayerIndex(pointIndex)
        node = ptMap.getNodeIndex(pointIndex)
        return vertex, tessID, layerID, node

    def getPointData(self, pointIndex):
        """
        For a given point index, returns a vector of attribute values
        """
        ptMap = self.thisptr.getPointMap()
        geotessdata = ptMap.getPointData(pointIndex)
        npts = geotessdata.size()
        dataOut = np.zeros((npts,))
        for i in range(npts):
            dataOut[i] = geotessdata.getDouble(i)
        return dataOut

    def setProfile(self, int vertex, int layer, vector[float] &radii, vector[vector[float]] &values):
        """
        Set profile values at a vertex and layer.
        This version works with c++ style vector types.
        Use setProfileND to push ndarrays instead.

        Parameters
        ----------
        vertex, layer : int
            vertex and layer number of the profile.
        radii : list
            Radius values of profile data.
        values : list of lists
            List of corresponding attribute values at the provided radii.

        Returns:
            -1 on failure

        """

        try:
            self.thisptr.setProfile(vertex, layer, radii, values)
        except:
            raise ValueError('setProfile failed')

#     def setProfileND(self, int vertex, int layer, radii, values):
#         """
#         Set profile values at a vertex and layer using ndarrays rather than c++ vector types

#         Parameters
#         ----------
#         int vertex, layer
#             vertex and layer indices of the profile
#         radii : 1D ndarray
#             ndarray radius values of the profile data
#         values : 2D ndarray
#             nradii x nattributes ndarray of attribute values at the provided radii

#         Returns:
#             1 on success
#             -1 on values not being 2D ndarray
#             -2 on errors packing ndarray in c++ vectors
#             -3 on error setting profile values
#         """
#         import numpy as np
#         cdef vector[float] cradii
#         cdef vector[vector[float]] cvalues
#         cdef vector[float] ctmp

#         # Radii have to increase.
#         # Put a check here to make sure the input radii and values ndarrays
#         # are in increasing radius, that is radius outward from the center
#         # of the earth
#         if radii[1] < radii[0]:
#             tmp = np.flipud(radii)
#             radii = tmp.copy()
#             tmp = np.flipud(values)
#             values = tmp.copy()

#         try:
#             (nr, na) = values.shape
#         except:
#             print("Error in setProfileND: values must be nradii x nattributes ndarray")
#             return -1
#         try:
#             cradii.reserve(nr)
#             for ir, r in enumerate(radii):
#                 cradii.push_back(r)
#                 ctmp.clear()
#                 for ia, a in enumerate(values[ir]):
#                     ctmp.push_back(a)
#                 cvalues.push_back(ctmp)
#         except:
#             print("Error in setProfileND: c++ vector fill error")
#             return -2
#         try:
#             self.thisptr.setProfile(vertex, layer, cradii, cvalues)
#             cradii.clear()
#             cvalues.clear()
#             return 1
#         except:
#             print("Error in setProfileND: c++ call failed.")
#             return -3


    def getPointRadius(self, pointIndex):
        """
        Given a point index, return the radius
        """
        cdef float radius
        radius = self.thisptr.getRadius(pointIndex)
        return radius

    def getPointIndex(self, vertex, layer, node):
        """
        Given a vertex, layer, and node, returns the point index
        """
        ptMap = self.thisptr.getPointMap()
        pt = ptMap.getPointIndex(vertex, layer, node)
        return pt

    def getPointIndexLast(self, vertex, layer):
        """
        Returns the point index of the shallowest node in the profile defined by vertex and layer
        """
        ptMap = self.thisptr.getPointMap()
        pt = ptMap.getPointIndexLast(vertex, layer)
        return pt

    def getPointIndexFirst(self, vertex, layer):
        """
        Returns the point index of the deepest node in the profile defined by vertex and layer
        """
        ptMap = self.thisptr.getPointMap()
        pt = ptMap.getPointIndexFirst(vertex, layer)
        return pt

    def getValueFloat(self, int pointIndex, int attributeIndex):
        """ Return the value of the attribute at the specified pointIndex, attributeIndex, 
        cast to a float if necessary.

        Parameters
        ----------
        pointIndex : int
        attributeIndex : int
            the attributeIndex

        Returns
        -------
        float
            the value of the specifed attribute, cast to float if necessary

        """
        return self.thisptr.getValueFloat(pointIndex, attributeIndex)

    # Series of position methods. They start with defining the interpolator types
    def positionToString(self, lat, lon, depth, horizontalType="LINEAR", radialType="LINEAR"):
        """
        Returns a string for a position object given latitude, longitude, and depth
        optionally, give horizontalType and/or radialType interpolators
        """
        cdef const clib.GeoTessInterpolatorType* horizontalInterpolator
        cdef const clib.GeoTessInterpolatorType* radialInterpolator

        if horizontalType in ('LINEAR', 'NATURAL_NEIGHBOR'):
            horizontalInterpolator = clib.GeoTessInterpolatorType.valueOf(horizontalType)
        else:
            msg = "horizontalType must be either 'LINEAR' or 'NATURAL_NEIGHBOR'."
            raise ValueError(msg)

        if radialType in ('LINEAR', 'CUBIC_SPLINE'):
            radialInterpolator = clib.GeoTessInterpolatorType.valueOf(radialType)
        else:
            msg = "radialType must be either 'LINEAR' or 'CUBIC_SPLINE'."
            raise ValueError(msg)
        pos = self.thisptr.getPosition(deref(horizontalInterpolator), deref(radialInterpolator))
        pos.set(lat, lon, depth)
        return str(pos.toString())

    def positionToStringLayer(self, layerid, lat, lon, depth, horizontalType="LINEAR", radialType="LINEAR"):
        """
        Returns a string for a position object given layerid, latitude, longitude, and depth
        optionally, give horizontalType and/or radialType interpolators
        """
        cdef const clib.GeoTessInterpolatorType* horizontalInterpolator
        cdef const clib.GeoTessInterpolatorType* radialInterpolator

        if horizontalType in ('LINEAR', 'NATURAL_NEIGHBOR'):
            horizontalInterpolator = clib.GeoTessInterpolatorType.valueOf(horizontalType)
        else:
            msg = "horizontalType must be either 'LINEAR' or 'NATURAL_NEIGHBOR'."
            raise ValueError(msg)

        if radialType in ('LINEAR', 'CUBIC_SPLINE'):
            radialInterpolator = clib.GeoTessInterpolatorType.valueOf(radialType)
        else:
            msg = "radialType must be either 'LINEAR' or 'CUBIC_SPLINE'."
            raise ValueError(msg)
        pos = self.thisptr.getPosition(deref(horizontalInterpolator), deref(radialInterpolator))
        pos.set(layerid, lat, lon, depth)
        return str(pos.toString())

    def positionGetLayer(self, lat, lon, depth, horizontalType="LINEAR", radialType="LINEAR"):
        """
        returns the layerID as a function of latitude, longitude, and depth.
        Optionally, give position interpolation methods horizontalType and/or radialType
        """
        cdef const clib.GeoTessInterpolatorType* horizontalInterpolator
        cdef const clib.GeoTessInterpolatorType* radialInterpolator

        if horizontalType in ('LINEAR', 'NATURAL_NEIGHBOR'):
            horizontalInterpolator = clib.GeoTessInterpolatorType.valueOf(horizontalType)
        else:
            msg = "horizontalType must be either 'LINEAR' or 'NATURAL_NEIGHBOR'."
            raise ValueError(msg)

        if radialType in ('LINEAR', 'CUBIC_SPLINE'):
            radialInterpolator = clib.GeoTessInterpolatorType.valueOf(radialType)
        else:
            msg = "radialType must be either 'LINEAR' or 'CUBIC_SPLINE'."
            raise ValueError(msg)
        pos = self.thisptr.getPosition(deref(horizontalInterpolator), deref(radialInterpolator))
        pos.set(lat, lon, depth)
        R = pos.getEarthRadius()
        radius = R-depth
        layid = pos.getLayerId(radius)
        return layid

    def positionGetVector(self, lat, lon, depth, horizontalType="LINEAR", radialType="LINEAR"):
        """
        For a given latitude, longitude, and depth, get the position vector
        Optionally, give horizontalType and/or radialType interpolators
        """
        cdef const clib.GeoTessInterpolatorType* horizontalInterpolator
        cdef const clib.GeoTessInterpolatorType* radialInterpolator

        if horizontalType in ('LINEAR', 'NATURAL_NEIGHBOR'):
            horizontalInterpolator = clib.GeoTessInterpolatorType.valueOf(horizontalType)
        else:
            msg = "horizontalType must be either 'LINEAR' or 'NATURAL_NEIGHBOR'."
            raise ValueError(msg)

        if radialType in ('LINEAR', 'CUBIC_SPLINE'):
            radialInterpolator = clib.GeoTessInterpolatorType.valueOf(radialType)
        else:
            msg = "radialType must be either 'LINEAR' or 'CUBIC_SPLINE'."
            raise ValueError(msg)
        pos = self.thisptr.getPosition(deref(horizontalInterpolator), deref(radialInterpolator))
        pos.set(lat, lon, depth)
        cdef double* vec = pos.getVector()
        output = np.zeros((3,))
        output[0] = vec[0]
        output[1] = vec[1]
        output[2] = vec[2]
        return output

    def positionGetRadiusBottomLayer(self, layer, lat, lon, depth, horizontalType="LINEAR", radialType="LINEAR"):
        """
        Finds the bottom radius (nearest the core) for a position object
        defined by location and layer

        Parameters
        ----------
        layer : int
            layer index.
        lat : float
            latitude.
        lon : float
            longitude.
        depth : float
            depth from surface of ellipsoid.
        Optionally, give horizontalType and/or radialType interpolators

        Returns
        -------
        radius (km) at bottom of layer.

        """
        cdef const clib.GeoTessInterpolatorType* horizontalInterpolator
        cdef const clib.GeoTessInterpolatorType* radialInterpolator

        if horizontalType in ('LINEAR', 'NATURAL_NEIGHBOR'):
            horizontalInterpolator = clib.GeoTessInterpolatorType.valueOf(horizontalType)
        else:
            msg = "horizontalType must be either 'LINEAR' or 'NATURAL_NEIGHBOR'."
            raise ValueError(msg)

        if radialType in ('LINEAR', 'CUBIC_SPLINE'):
            radialInterpolator = clib.GeoTessInterpolatorType.valueOf(radialType)
        else:
            msg = "radialType must be either 'LINEAR' or 'CUBIC_SPLINE'."
            raise ValueError(msg)
        pos = self.thisptr.getPosition(deref(horizontalInterpolator), deref(radialInterpolator))
        pos.set(layer, lat, lon, depth)
        rad = pos.getRadiusBottom(layer)
        return rad

    def positionGetRadiusTopLayer(self, layer, lat, lon, depth, horizontalType="LINEAR", radialType="LINEAR"):
        """
        Finds the top radius (nearest the surface) for a position object
        defined by location and layer

        Parameters
        ----------
        layer : int
            layer index.
        lat : float
            latitude.
        lon : float
            longitude.
        depth : float
            depth from surface of ellipsoid.

        Optionally, give horizontalType and/or radialType interpolators

        Returns
        -------
        radius (km) at top of layer.

        """
        cdef const clib.GeoTessInterpolatorType* horizontalInterpolator
        cdef const clib.GeoTessInterpolatorType* radialInterpolator

        if horizontalType in ('LINEAR', 'NATURAL_NEIGHBOR'):
            horizontalInterpolator = clib.GeoTessInterpolatorType.valueOf(horizontalType)
        else:
            msg = "horizontalType must be either 'LINEAR' or 'NATURAL_NEIGHBOR'."
            raise ValueError(msg)

        if radialType in ('LINEAR', 'CUBIC_SPLINE'):
            radialInterpolator = clib.GeoTessInterpolatorType.valueOf(radialType)
        else:
            msg = "radialType must be either 'LINEAR' or 'CUBIC_SPLINE'."
            raise ValueError(msg)
        pos = self.thisptr.getPosition(deref(horizontalInterpolator), deref(radialInterpolator))
        pos.set(layer, lat, lon, depth)
        rad = pos.getRadiusTop(layer)
        return rad

    def positionGetValue(self, lat, lon, depth, attribute, horizontalType="LINEAR", radialType="LINEAR"):
        """
        Returns the attribute at a position

        Parameters
        ----------
        lat : float
            latitude.
        lon : float
            longitude.
        depth : float
            depth from surface of ellipsoid.
        attribute: int
            attribute index
        Optionally, give horizontalType and/or radialType interpolators

        Returns
        -------
        attribute value at position.
        """
        cdef const clib.GeoTessInterpolatorType* horizontalInterpolator
        cdef const clib.GeoTessInterpolatorType* radialInterpolator

        if horizontalType in ('LINEAR', 'NATURAL_NEIGHBOR'):
            horizontalInterpolator = clib.GeoTessInterpolatorType.valueOf(horizontalType)
        else:
            msg = "horizontalType must be either 'LINEAR' or 'NATURAL_NEIGHBOR'."
            raise ValueError(msg)

        if radialType in ('LINEAR', 'CUBIC_SPLINE'):
            radialInterpolator = clib.GeoTessInterpolatorType.valueOf(radialType)
        else:
            msg = "radialType must be either 'LINEAR' or 'CUBIC_SPLINE'."
            raise ValueError(msg)
        pos = self.thisptr.getPosition(deref(horizontalInterpolator), deref(radialInterpolator))
        pos.set(lat, lon, depth)
        val = pos.getValue(attribute)
        return val

    def positionGetValueLayer(self, layer, lat, lon, depth, attribute, horizontalType="LINEAR", radialType="LINEAR"):
        """
        Returns the attribute at a position, but forces it to be in layer

        Parameters
        ----------
        layer: int
            layer index
        lat : float
            latitude.
        lon : float
            longitude.
        depth : float
            depth from surface of ellipsoid.
        attribute: int
            attribute index
        Optionally, give horizontalType and/or radialType interpolators

        Returns
        -------
        attribute value at position.
        """
        cdef const clib.GeoTessInterpolatorType* horizontalInterpolator
        cdef const clib.GeoTessInterpolatorType* radialInterpolator

        if horizontalType in ('LINEAR', 'NATURAL_NEIGHBOR'):
            horizontalInterpolator = clib.GeoTessInterpolatorType.valueOf(horizontalType)
        else:
            msg = "horizontalType must be either 'LINEAR' or 'NATURAL_NEIGHBOR'."
            raise ValueError(msg)

        if radialType in ('LINEAR', 'CUBIC_SPLINE'):
            radialInterpolator = clib.GeoTessInterpolatorType.valueOf(radialType)
        else:
            msg = "radialType must be either 'LINEAR' or 'CUBIC_SPLINE'."
            raise ValueError(msg)
        pos = self.thisptr.getPosition(deref(horizontalInterpolator), deref(radialInterpolator))
        pos.set(layer, lat, lon, depth)
        val = pos.getValue(attribute)
        return val

    def positionGetValues(self, lat, lon, depth, horizontalType="LINEAR", radialType="LINEAR"):
        """
        Returns the attribute values at a position

        Parameters
        ----------
        lat : float
            latitude.
        lon : float
            longitude.
        depth : float
            depth from surface of ellipsoid.
        Optionally, give horizontalType and/or radialType interpolators

        Returns
        -------
            ndarray of attribute values at position
        """
        cdef const clib.GeoTessInterpolatorType* horizontalInterpolator
        cdef const clib.GeoTessInterpolatorType* radialInterpolator

        if horizontalType in ('LINEAR', 'NATURAL_NEIGHBOR'):
            horizontalInterpolator = clib.GeoTessInterpolatorType.valueOf(horizontalType)
        else:
            msg = "horizontalType must be either 'LINEAR' or 'NATURAL_NEIGHBOR'."
            raise ValueError(msg)

        if radialType in ('LINEAR', 'CUBIC_SPLINE'):
            radialInterpolator = clib.GeoTessInterpolatorType.valueOf(radialType)
        else:
            msg = "radialType must be either 'LINEAR' or 'CUBIC_SPLINE'."
            raise ValueError(msg)
        pos = self.thisptr.getPosition(deref(horizontalInterpolator), deref(radialInterpolator))
        pos.set(lat, lon, depth)
        nattributes = self.getNAttributes()
        values = np.zeros((nattributes,))
        for iatt in range(nattributes):
            values[iatt] = pos.getValue(iatt)
        return values

    def positionGetValuesLayer(self, layer, lat, lon, depth, horizontalType="LINEAR", radialType="LINEAR"):
        """
        Returns the attribute at a position, but forces it to be in layer

        Parameters
        ----------
        layer: int
            layer index
        lat : float
            latitude.
        lon : float
            longitude.
        depth : float
            depth from surface of ellipsoid.
        Optionally, give horizontalType and/or radialType interpolators

        Returns
        -------
            ndarray of attribute values at position
        """
        cdef const clib.GeoTessInterpolatorType* horizontalInterpolator
        cdef const clib.GeoTessInterpolatorType* radialInterpolator

        if horizontalType in ('LINEAR', 'NATURAL_NEIGHBOR'):
            horizontalInterpolator = clib.GeoTessInterpolatorType.valueOf(horizontalType)
        else:
            msg = "horizontalType must be either 'LINEAR' or 'NATURAL_NEIGHBOR'."
            raise ValueError(msg)

        if radialType in ('LINEAR', 'CUBIC_SPLINE'):
            radialInterpolator = clib.GeoTessInterpolatorType.valueOf(radialType)
        else:
            msg = "radialType must be either 'LINEAR' or 'CUBIC_SPLINE'."
            raise ValueError(msg)
        pos = self.thisptr.getPosition(deref(horizontalInterpolator), deref(radialInterpolator))
        pos.set(layer, lat, lon, depth)
        nattributes = self.getNAttributes()
        values = np.zeros((nattributes,))
        for iatt in range(nattributes):
            values[iatt] = pos.getValue(iatt)
        return values

    def positionGetTriangle(self, lat, lon, depth, horizontalType="LINEAR", radialType="LINEAR"):
        """
        Returns which triangle number the given location is located within.

        Parameters
        ----------
        lat : float
            latitude.
        lon : float
            longitude.
        depth : float
            depth from surface of ellipsoid.
        Optionally, give horizontalType and/or radialType interpolators

        Returns
        -------
            Integer triangle where position is located
        """
        cdef const clib.GeoTessInterpolatorType* horizontalInterpolator
        cdef const clib.GeoTessInterpolatorType* radialInterpolator

        if horizontalType in ('LINEAR', 'NATURAL_NEIGHBOR'):
            horizontalInterpolator = clib.GeoTessInterpolatorType.valueOf(horizontalType)
        else:
            msg = "horizontalType must be either 'LINEAR' or 'NATURAL_NEIGHBOR'."
            raise ValueError(msg)

        if radialType in ('LINEAR', 'CUBIC_SPLINE'):
            radialInterpolator = clib.GeoTessInterpolatorType.valueOf(radialType)
        else:
            msg = "radialType must be either 'LINEAR' or 'CUBIC_SPLINE'."
            raise ValueError(msg)
        pos = self.thisptr.getPosition(deref(horizontalInterpolator), deref(radialInterpolator))
        pos.set(lat, lon, depth)
        tri = pos.getTriangle()
        return tri

    def positionGetIndexOfClosestVertex(self, lat, lon, depth, horizontalType="LINEAR", radialType="LINEAR"):
        """
        Returns the closest vertex to the given location

        Parameters
        ----------
        lat : float
            latitude.
        lon : float
            longitude.
        depth : float
            depth from surface of ellipsoid.
        Optionally, give horizontalType and/or radialType interpolators

        Returns
        -------
            integer vertex
        """
        cdef const clib.GeoTessInterpolatorType* horizontalInterpolator
        cdef const clib.GeoTessInterpolatorType* radialInterpolator

        if horizontalType in ('LINEAR', 'NATURAL_NEIGHBOR'):
            horizontalInterpolator = clib.GeoTessInterpolatorType.valueOf(horizontalType)
        else:
            msg = "horizontalType must be either 'LINEAR' or 'NATURAL_NEIGHBOR'."
            raise ValueError(msg)

        if radialType in ('LINEAR', 'CUBIC_SPLINE'):
            radialInterpolator = clib.GeoTessInterpolatorType.valueOf(radialType)
        else:
            msg = "radialType must be either 'LINEAR' or 'CUBIC_SPLINE'."
            raise ValueError(msg)
        pos = self.thisptr.getPosition(deref(horizontalInterpolator), deref(radialInterpolator))
        pos.set(lat, lon, depth)
        idx = pos.getIndexOfClosestVertex()
        return idx

    def positionGetIndexOfClosestVertexLayer(self, layerid, lat, lon, depth, horizontalType="LINEAR", radialType="LINEAR"):
        """
        Returns the closest vertex to the given location and layer

        Parameters
        ----------
        layerid : integer
            layer index
        lat : float
            latitude.
        lon : float
            longitude.
        depth : float
            depth from surface of ellipsoid. [km] I think.
        Optionally, give horizontalType and/or radialType interpolators

        Returns
        -------
            integer vertex
        """
        cdef const clib.GeoTessInterpolatorType* horizontalInterpolator
        cdef const clib.GeoTessInterpolatorType* radialInterpolator

        if horizontalType in ('LINEAR', 'NATURAL_NEIGHBOR'):
            horizontalInterpolator = clib.GeoTessInterpolatorType.valueOf(horizontalType)
        else:
            msg = "horizontalType must be either 'LINEAR' or 'NATURAL_NEIGHBOR'."
            raise ValueError(msg)

        if radialType in ('LINEAR', 'CUBIC_SPLINE'):
            radialInterpolator = clib.GeoTessInterpolatorType.valueOf(radialType)
        else:
            msg = "radialType must be either 'LINEAR' or 'CUBIC_SPLINE'."
            raise ValueError(msg)
        pos = self.thisptr.getPosition(deref(horizontalInterpolator), deref(radialInterpolator))
        pos.set(layerid, lat, lon, depth)
        idx = pos.getIndexOfClosestVertex()
        return idx

    def positionGetDepth(self, lat, lon, radius, horizontalType="LINEAR", radialType="LINEAR"):
        """
        Most position methods take depth. This method takes radius and converts to depth for the model's ellipsoid

        Parameters
        ----------
        lat : float
            latitude.
        lon : float
            longitude.
        radius : float
            radius from center of earth (km).

        Returns
        -------
        depth from surface of the earth (km).

        """
        cdef const clib.GeoTessInterpolatorType* horizontalInterpolator
        cdef const clib.GeoTessInterpolatorType* radialInterpolator

        if horizontalType in ('LINEAR', 'NATURAL_NEIGHBOR'):
            horizontalInterpolator = clib.GeoTessInterpolatorType.valueOf(horizontalType)
        else:
            msg = "horizontalType must be either 'LINEAR' or 'NATURAL_NEIGHBOR'."
            raise ValueError(msg)

        if radialType in ('LINEAR', 'CUBIC_SPLINE'):
            radialInterpolator = clib.GeoTessInterpolatorType.valueOf(radialType)
        else:
            msg = "radialType must be either 'LINEAR' or 'CUBIC_SPLINE'."
            raise ValueError(msg)
        pos = self.thisptr.getPosition(deref(horizontalInterpolator), deref(radialInterpolator))
        dtmp = 6380-radius
        pos.set(lat, lon, dtmp)
        R = pos.getEarthRadius()
        depth = R - radius
        return depth

    def positionGetRadius(self, lat, lon, depth, horizontalType="LINEAR", radialType="LINEAR"):
        """
        determines radius from input depth

        Parameters
        ----------
        lat : float
            latitude (deg).
        lon : float
            longitude (deg).
        depth : float
            depth from ellipsoid surface (km).

        Returns
        -------
        radius from center of earth (km).

        """
        cdef const clib.GeoTessInterpolatorType* horizontalInterpolator
        cdef const clib.GeoTessInterpolatorType* radialInterpolator

        if horizontalType in ('LINEAR', 'NATURAL_NEIGHBOR'):
            horizontalInterpolator = clib.GeoTessInterpolatorType.valueOf(horizontalType)
        else:
            msg = "horizontalType must be either 'LINEAR' or 'NATURAL_NEIGHBOR'."
            raise ValueError(msg)

        if radialType in ('LINEAR', 'CUBIC_SPLINE'):
            radialInterpolator = clib.GeoTessInterpolatorType.valueOf(radialType)
        else:
            msg = "radialType must be either 'LINEAR' or 'CUBIC_SPLINE'."
            raise ValueError(msg)
        pos = self.thisptr.getPosition(deref(horizontalInterpolator), deref(radialInterpolator))
        pos.set(lat, lon, depth)
        R = pos.getEarthRadius()
        radius = R-depth
        return radius

    def positionGetBorehole(self, float lat, float lon, float dz=10.0, computeDepth = False, horizontalType="LINEAR", radialType="LINEAR"):
        """
        Returns layerID vector, radii vector, and attribute matrix for the given latitude, longitude position

        Parameters
        ----------
        lat : float
            latitude.
        lon : float
            longitude.
        dz : float
            regular depth sampling, km, for the borehole
        Optionally, give horizontalType and/or radialType interpolators
        set computeDepth=True to convert output from radii to depth

        Returns
        -------
            vector layers, vector radii, matrix attributes
        """
        cdef vector[int] layers
        cdef vector[double] radii
        cdef vector[vector[double]] attributes
        R = self.positionGetRadius(lat, lon, 0)
        npts = int(np.ceil(R/dz))
        layers.reserve(npts)
        radii.reserve(npts)
        nattributes = self.getNAttributes()
        attributes.reserve(npts * nattributes)

        cdef const clib.GeoTessInterpolatorType* horizontalInterpolator
        cdef const clib.GeoTessInterpolatorType* radialInterpolator

        if horizontalType in ('LINEAR', 'NATURAL_NEIGHBOR'):
            horizontalInterpolator = clib.GeoTessInterpolatorType.valueOf(horizontalType)
        else:
            msg = "horizontalType must be either 'LINEAR' or 'NATURAL_NEIGHBOR'."
            raise ValueError(msg)

        if radialType in ('LINEAR', 'CUBIC_SPLINE'):
            radialInterpolator = clib.GeoTessInterpolatorType.valueOf(radialType)
        else:
            msg = "radialType must be either 'LINEAR' or 'CUBIC_SPLINE'."
            raise ValueError(msg)
        pos = self.thisptr.getPosition(deref(horizontalInterpolator), deref(radialInterpolator))

        pos.set(lat, lon, 0)
        if computeDepth:
            computeDepthFlag = 1
        else:
            computeDepthFlag = 0
        pos.getBorehole(dz, computeDepthFlag, layers, radii, attributes)
        layersOut = np.zeros((layers.size(),))
        radiiOut = np.zeros((radii.size(),))
        attributesOut = np.zeros((radii.size(), nattributes))
        for idx in range(layers.size()):
            layersOut[idx] = layers[idx]
            radiiOut[idx] = radii[idx]
            for j in range(nattributes):
                jdx = j + idx * nattributes
                attributesOut[idx, j] = attributes[jdx]
        return layersOut, radiiOut, attributesOut



    def getGeographicLocationAttribute(self, float lat, float lon, float radius, int attribute, int layer, float dz=1.0, horizontalType="LINEAR", radialType="LINEAR"):
        """
        Uses interpolation to lookup the value of an attribute at a point given latitude, longitude, radius, attribute index, and layer index
        Optionally give dz for depth search to check the layer
        Optionally give horizontalType and/or radialType interpolators
        On success, returns a single value.
        On failure, returns None object.
        """
        cdef const clib.GeoTessInterpolatorType* horizontalInterpolator
        cdef const clib.GeoTessInterpolatorType* radialInterpolator

        if horizontalType in ('LINEAR', 'NATURAL_NEIGHBOR'):
            horizontalInterpolator = clib.GeoTessInterpolatorType.valueOf(horizontalType)
        else:
            msg = "horizontalType must be either 'LINEAR' or 'NATURAL_NEIGHBOR'."
            raise ValueError(msg)

        if radialType in ('LINEAR', 'CUBIC_SPLINE'):
            radialInterpolator = clib.GeoTessInterpolatorType.valueOf(radialType)
        else:
            msg = "radialType must be either 'LINEAR' or 'CUBIC_SPLINE'."
            raise ValueError(msg)
        pos = self.thisptr.getPosition(deref(horizontalInterpolator), deref(radialInterpolator))

        # So this is a little weird because we can't just set a depth, but need to know what layer to look in as well
        depth = self.positionGetDepth(lat, lon, radius, horizontalType=horizontalType, radialType=radialType)
        pos.set(layer, lat, lon, depth)

        if layer > self.getNLayers():
            return None
        else:
            try:
                rbot = pos.getRadiusBottom(layer)
                rtop = pos.getRadiusTop(layer)
                nradii = np.round((rtop - rbot)/dz)
                if nradii < 2:
                    nradii = 2
                dr = (rtop - rbot) / (nradii-1)
                offset = 9999.0
                tmprad = 0.0
                for i in range(int(nradii)):
                    r = rbot + i * dr
                    if np.abs(radius - r) < offset:
                        offset = np.abs(radius-r)
                        tmprad = r
                pos.setRadius(layer, tmprad)
                v = pos.getValue(attribute)
                return v
            except:
                return None

    #def getVertexLayerPosition(self, float lat, float lon, float depth, horizontalType="LINEAR", radialType="LINEAR"):
    #    """
    #    (Placeholder method)
    #    Given coordinates in latitude, longitude, and depth, finds the vertex and layer indices
    #    """
    #    print("Error, this method has not been built yet.")
    #    return

    # Should get this from GeoTessModelUtils
    # Needs an update based on updated getGeographicLocationAttribute() method
    def makeDepthMap(self, float depth, int attribute, int layer, float dLon = 8.0,
                     float dLat=8.0, float minlon=0, float maxlon=360, float minlat=-90, float maxlat=90,
                     horizontalType="LINEAR", radialType="LINEAR"):
        """
        Extracts values for a map at constant depth.
        The output from this can be used to make a map with other software, such as matplotlib
        Required positional arguments: depth, attribute index.
        Optional arguments:
            dLon: gridding step in longitude
            dLat: gridding step in latitude
            minlon: minimum longitude in degrees
            maxlon: maximum longitude in degrees
            minlat: minimum latitude in degrees
            maxlat: maximum latitude in degrees
        relies on numpy as np

        """
        import numpy as np
        lons = np.arange(minlon, maxlon, dLon)
        lats = np.arange(minlat, maxlat, dLat)
        outData = np.zeros((len(lons), len(lats)))
        for ilon, lon in enumerate(lons):
            for ilat, lat in enumerate(lats):
                radius = self.positionGetRadius(lat, lon, depth, horizontalType=horizontalType, radialType=radialType)
                outData[ilon, ilat] = self.getGeographicLocationAttribute(lat, lon, radius, attribute, layer, horizontalType=horizontalType, radialType=radialType)

        return lons, lats, outData

    # Should get this from GeoTessModelUtils
    def make1DProfile(self, float lat, float lon, int attribute, float mindepth=0, float maxdepth=6371, float dz = 1, horizontalType="LINEAR", radialType="LINEAR"):
        """
        Extracts values as a 1-dimensional array of depth and attribute
        Returns numpy arrays of depth and value
        optional parameters:
            mindepth: minimum depth (km)
            maxdepth: maximum depth (km)
            dz: sampling in depth (km)
        """
        depths = np.arange(mindepth, maxdepth, dz)
        outData = np.zeros((len(depths),))
        for idepth, depth in enumerate(depths):
            radius = self.positionGetRadius(lat, lon, depth, horizontalType=horizontalType, radialType=radialType)
            layer = self.positionGetLayer(lat, lon, depth, horizontalType=horizontalType, radialType=radialType)
            outData[idepth] = self.getGeographicLocationAttribute(lat, lon, radius, attribute, layer, horizontalType=horizontalType, radialType=radialType)

        return depths, outData

    def convertToNPArray(self):
        """
        Extracts from geotess object to a set of 3 location vectors and an attribute matrix
        returns longitude vector, latitude vector, radius vector, and data matrix
        """
        import numpy as np
        grid = self.getGrid()
        ellipsoid = self.getEarthShape()

        npts = 0
        for layer in range(self.getNLayers()):
            for vtx in range(self.getNVertices()):
                #print(vtx, layer)
                rads, att = self.getProfile(vtx, layer)
                #print(len(rads))
                npts += len(rads)

        nparams = self.getNAttributes()

        lonsOut = np.zeros((npts,))
        latsOut = np.zeros((npts,))
        radsOut = np.zeros((npts,))
        dataOut = np.zeros((npts, nparams))
        idx = 0
        for layer in range(self.getNLayers()):
            for vtx in range(self.getNVertices()):
                vertex = grid.getVertex(vtx)
                lat = ellipsoid.getLatDegrees(vertex)
                lon = ellipsoid.getLonDegrees(vertex)
                rads, att = self.getProfile(vtx, layer)
                # Need proper err
                for irad, rad in enumerate(rads):
                    lonsOut[idx] = lon
                    latsOut[idx] = lat
                    radsOut[idx] = rad
                    if att is not None:
                        for iat in range(nparams):
                            dataOut[idx, iat] = att[irad, iat]
                    idx += 1
        return lonsOut, latsOut, radsOut, dataOut


cdef class AK135Model:
    # this class is simple enough & has only a default/empty constructor, so it
    # may be able to use the simplified wrapping approach
    # https://docs.cython.org/en/latest/src/userguide/wrapping_CPlusPlus.html#simplified-wrapping-with-default-constructor
    # "if the class has only one constructor and it is a nullary one, it’s not necessary to declare it."
    cdef clib.AK135Model *thisptr

    def __cinit__(self):
        self.thisptr = new clib.AK135Model()

    def __dealloc__(self):
        if self.thisptr != NULL:
            del self.thisptr

    def getLayerProfile(self, const double &lat, const double &lon, const int &layer):
        cdef vector[float] r
        cdef vector[vector[float]] nodeData

        self.thisptr.getLayerProfile(lat, lon, layer, r, nodeData)

        cdef np.ndarray[double, ndim=1, mode="c"] np_r = np.array(r)
        cdef np.ndarray[double, ndim=2, mode="c"] np_nodeData = np.array(nodeData)

        return np_r, np_nodeData


cdef class GeoTessModelAmplitude(GeoTessModel):
    """
    Amplitude extension class of GeoTessModel.

    """
    cdef clib.GeoTessModelAmplitude *thisampptr

    def __cinit__(self, modelInputFile=None):
        if modelInputFile is None:
            self.thisampptr = new clib.GeoTessModelAmplitude()
        else:
            self.thisampptr = new clib.GeoTessModelAmplitude(modelInputFile)
    
    def __dealloc__(self):
        if self.thisampptr != NULL:
            del self.thisampptr

    def getSiteTrans(self, const string& station, const string& channel, const string& band):
        """ Retrieve the site term for the specified station/channel/band or NaN if not supported.

        Parameters
        ----------
        station, channel, band : str

        Returns
        -------
        float or None
            Site term.

        """
        cdef float site_trans = self.thisampptr.getSiteTrans(station, channel, band)

        # from CPPGlobals.h, I see GeoTess uses quiet_NaN as "NaN_FLOAT",
        # cast to a float.  Not sure this comparison will work.
        # Saw this in https://github.com/cython/cython/blob/master/tests/run/libcpp_all.pyx
        cdef float NaN_FLOAT = numeric_limits[float].quiet_NaN()
        if site_trans == NaN_FLOAT:
            out = None
        else:
            out = site_trans

        return out<|MERGE_RESOLUTION|>--- conflicted
+++ resolved
@@ -122,7 +122,6 @@
         if self.thisptr is not NULL and self.owns_ptr:
             del self.thisptr
 
-<<<<<<< HEAD
     @staticmethod
     cdef GeoTessGrid wrap(clib.GeoTessGrid *cptr, owner=None):
         """
@@ -152,10 +151,7 @@
 
         return wrapper
 
-    def loadGrid(self, const string& inputFile):
-=======
     def loadGrid(self, str inputFile):
->>>>>>> 96592fbf
         """ Load GeoTessGrid object from a File.
 
         Parameters
